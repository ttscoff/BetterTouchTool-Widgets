--- conflicted
+++ resolved
@@ -15,8 +15,6 @@
 open_color = '165,218,120,255'
 closed_color = '95,106,129,255'
 
-<<<<<<< HEAD
-=======
 # To return Stream Deck button background, use "sd" as the first argument
 
 if ARGV[0] =~ /(sd|stream(deck)?)/i
@@ -33,7 +31,6 @@
   ARGV.shift
 end
 
->>>>>>> 9e7bc5e8
 bunch = `ps ax | grep -v grep | grep -c 'Bunch Beta'`.strip.to_i == 1 ? 'Bunch Beta' : 'Bunch'
 
 warn "Targeting #{bunch}"
